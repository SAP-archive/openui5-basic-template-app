--- conflicted
+++ resolved
@@ -1,15 +1,8 @@
-![openui5](http://openui5.org/images/OpenUI5_new_big_side.png)
-
 # openui5-empty-template-app
 This is an empty UI5 application template which you can use as a starter template to build UI5 applications
 
 ## Getting started
 
-<<<<<<< HEAD
-=======
-## Getting started
-
->>>>>>> 85ab0b0d
 1.Install node.js (get it from [nodejs.org](http://nodejs.org/)).
   * If working behind a proxy, you need to configure it properly (HTTP_PROXY / HTTPS_PROXY / NO_PROXY environment variables)
 
